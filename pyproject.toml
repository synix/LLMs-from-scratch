[build-system]
requires = ["setuptools>=61.0", "wheel"]
build-backend = "setuptools.build_meta"

[project]
name = "llms-from-scratch"
version = "1.0.18"
description = "Implement a ChatGPT-like LLM in PyTorch from scratch, step by step"
readme = "README.md"
requires-python = ">=3.10,<=3.13"
dependencies = [
<<<<<<< HEAD
    "torch>=2.3.0",
    "jupyterlab>=4.0",
    "tiktoken>=0.5.1",
    "matplotlib>=3.7.1",
    "tensorflow>=2.18.0",
    "tqdm>=4.66.1",
    "numpy>=1.26,<2.1",
    "pandas>=2.2.1",
    "pip>=25.0.1",
    "pytest>=8.3.5",
    "packaging>=25.0",
=======
  "torch>=2.2.2,<2.6; sys_platform == 'darwin' and platform_machine == 'x86_64' and python_version < '3.13'",
  "torch>=2.2.2; sys_platform == 'darwin' and platform_machine == 'arm64'",
  "torch>=2.2.2; sys_platform == 'linux'",
  "torch>=2.2.2; sys_platform == 'win32'",
  "tensorflow>=2.16.2; sys_platform == 'darwin' and platform_machine == 'x86_64'",
  "tensorflow>=2.18.0; sys_platform == 'darwin' and platform_machine == 'arm64'",
  "tensorflow>=2.18.0; sys_platform == 'linux'",
  "tensorflow>=2.18.0; sys_platform == 'win32'",
  "jupyterlab>=4.0",
  "tiktoken>=0.5.1",
  "matplotlib>=3.7.1",
  "tqdm>=4.66.1",
  "numpy>=1.26,<2.1",
  "pandas>=2.2.1",
  "pip>=25.0.1",
  "pytest>=8.3.5",
>>>>>>> 4b002141
]

[tool.uv.sources]
llms-from-scratch = { workspace = true }

[dependency-groups]
dev = [
    "build>=1.2.2.post1",
    "llms-from-scratch",
    "twine>=6.1.0",
    "tokenizers>=0.21.1",
    "safetensors>=0.6.2",
]

[tool.ruff]
line-length = 140

[tool.ruff.lint]
exclude = [".venv"]
ignore = [
    "C406", "E226", "E402", "E702", "E703",
    "E722", "E731", "E741"
]

# `llms_from_scratch` PyPI package
[tool.setuptools]
package-dir = {"" = "pkg"}

[tool.setuptools.packages.find]
where = ["pkg"]<|MERGE_RESOLUTION|>--- conflicted
+++ resolved
@@ -9,36 +9,23 @@
 readme = "README.md"
 requires-python = ">=3.10,<=3.13"
 dependencies = [
-<<<<<<< HEAD
-    "torch>=2.3.0",
+    "torch>=2.2.2,<2.6; sys_platform == 'darwin' and platform_machine == 'x86_64' and python_version < '3.13'",
+    "torch>=2.2.2; sys_platform == 'darwin' and platform_machine == 'arm64'",
+    "torch>=2.2.2; sys_platform == 'linux'",
+    "torch>=2.2.2; sys_platform == 'win32'",
+    "tensorflow>=2.16.2; sys_platform == 'darwin' and platform_machine == 'x86_64'",
+    "tensorflow>=2.18.0; sys_platform == 'darwin' and platform_machine == 'arm64'",
+    "tensorflow>=2.18.0; sys_platform == 'linux'",
+    "tensorflow>=2.18.0; sys_platform == 'win32'",
     "jupyterlab>=4.0",
     "tiktoken>=0.5.1",
     "matplotlib>=3.7.1",
-    "tensorflow>=2.18.0",
     "tqdm>=4.66.1",
     "numpy>=1.26,<2.1",
     "pandas>=2.2.1",
     "pip>=25.0.1",
     "pytest>=8.3.5",
     "packaging>=25.0",
-=======
-  "torch>=2.2.2,<2.6; sys_platform == 'darwin' and platform_machine == 'x86_64' and python_version < '3.13'",
-  "torch>=2.2.2; sys_platform == 'darwin' and platform_machine == 'arm64'",
-  "torch>=2.2.2; sys_platform == 'linux'",
-  "torch>=2.2.2; sys_platform == 'win32'",
-  "tensorflow>=2.16.2; sys_platform == 'darwin' and platform_machine == 'x86_64'",
-  "tensorflow>=2.18.0; sys_platform == 'darwin' and platform_machine == 'arm64'",
-  "tensorflow>=2.18.0; sys_platform == 'linux'",
-  "tensorflow>=2.18.0; sys_platform == 'win32'",
-  "jupyterlab>=4.0",
-  "tiktoken>=0.5.1",
-  "matplotlib>=3.7.1",
-  "tqdm>=4.66.1",
-  "numpy>=1.26,<2.1",
-  "pandas>=2.2.1",
-  "pip>=25.0.1",
-  "pytest>=8.3.5",
->>>>>>> 4b002141
 ]
 
 [tool.uv.sources]
@@ -58,14 +45,11 @@
 
 [tool.ruff.lint]
 exclude = [".venv"]
-ignore = [
-    "C406", "E226", "E402", "E702", "E703",
-    "E722", "E731", "E741"
-]
+ignore = ["C406", "E226", "E402", "E702", "E703", "E722", "E731", "E741"]
 
 # `llms_from_scratch` PyPI package
 [tool.setuptools]
-package-dir = {"" = "pkg"}
+package-dir = { "" = "pkg" }
 
 [tool.setuptools.packages.find]
 where = ["pkg"]